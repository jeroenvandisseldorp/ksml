--- conflicted
+++ resolved
@@ -37,11 +37,7 @@
     public StreamOperation parse(YamlNode node) {
         if (node == null) return null;
         if (node.get(PIPELINE_BRANCH_ATTRIBUTE) != null) {
-<<<<<<< HEAD
-            return new BranchOperation(determineName( "branch"), new ListParser<>(new BranchDefinitionParser(context), 1).parse(node.get(PIPELINE_BRANCH_ATTRIBUTE)));
-=======
-            return new BranchOperation(new ListParser<>(new BranchDefinitionParser(context)).parse(node.get(PIPELINE_BRANCH_ATTRIBUTE)));
->>>>>>> 9d3cfe5e
+            return new BranchOperation(determineName( "branch"), new ListParser<>(new BranchDefinitionParser(context)).parse(node.get(PIPELINE_BRANCH_ATTRIBUTE)));
         }
         if (node.get(PIPELINE_FOREACH_ATTRIBUTE) != null) {
             return new ForEachOperation(determineName( "for_each"), parseFunction(node, PIPELINE_FOREACH_ATTRIBUTE, new ForEachActionParser()));
