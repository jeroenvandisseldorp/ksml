<<<<<<< HEAD
package io.axual.ksml.data.notation.json;

/*-
 * ========================LICENSE_START=================================
 * KSML
 * %%
 * Copyright (C) 2021 - 2023 Axual B.V.
 * %%
 * Licensed under the Apache License, Version 2.0 (the "License");
 * you may not use this file except in compliance with the License.
 * You may obtain a copy of the License at
 *
 *      http://www.apache.org/licenses/LICENSE-2.0
 *
 * Unless required by applicable law or agreed to in writing, software
 * distributed under the License is distributed on an "AS IS" BASIS,
 * WITHOUT WARRANTIES OR CONDITIONS OF ANY KIND, either express or implied.
 * See the License for the specific language governing permissions and
 * limitations under the License.
 * =========================LICENSE_END==================================
 */

import io.axual.ksml.data.mapper.DataSchemaMapper;
import io.axual.ksml.data.notation.ReferenceResolver;
import io.axual.ksml.data.object.DataBoolean;
import io.axual.ksml.data.object.DataList;
import io.axual.ksml.data.object.DataString;
import io.axual.ksml.data.object.DataStruct;
import io.axual.ksml.data.schema.DataField;
import io.axual.ksml.data.schema.DataSchema;
import io.axual.ksml.data.schema.DataValue;
import io.axual.ksml.data.schema.EnumSchema;
import io.axual.ksml.data.schema.ListSchema;
import io.axual.ksml.data.schema.MapSchema;
import io.axual.ksml.data.schema.StructSchema;
import io.axual.ksml.data.schema.UnionSchema;

import java.util.ArrayList;
import java.util.List;
import java.util.Set;
import java.util.TreeSet;

import static io.axual.ksml.data.schema.DataSchema.ANY_SCHEMA;
import static io.axual.ksml.data.schema.DataSchemaConstants.NO_TAG;

/**
 * Mapper between JSON Schema text and KSML DataSchema.
 *
 * <p>Responsibilities:</p>
 * <ul>
 *   <li>Parse a JSON Schema document (as String or DataStruct) into {@link DataSchema}, producing
 *       a {@link StructSchema} with fields, required markers, additionalProperties, lists, unions, and enums.</li>
 *   <li>Generate a JSON Schema (as a DataStruct or compact String) from a {@link DataSchema}, including
 *       definitions when fields reference reusable structures.</li>
 * </ul>
 *
 * <p>Design notes:</p>
 * <ul>
 *   <li>Parsing happens via {@link JsonDataObjectMapper} to get a DataStruct view of the input JSON.</li>
 *   <li>A simple ReferenceResolver supports local $ref paths within the same JSON document.</li>
 *   <li>Only a subset of JSON Schema keywords is handled as required by KSML.</li>
 * </ul>
 */
public class JsonSchemaMapper implements DataSchemaMapper<String> {
    private static final String TITLE_NAME = "title";
    private static final String DESCRIPTION_NAME = "description";
    private static final String TYPE_NAME = "type";
    private static final String PROPERTIES_NAME = "properties";
    private static final String ITEMS_NAME = "items";
    private static final String REQUIRED_NAME = "required";
    private static final String ADDITIONAL_PROPERTIES = "additionalProperties";
    private static final String DEFINITIONS_NAME = "$defs";
    private static final String REF_NAME = "$ref";
    private static final String ANY_OF_NAME = "anyOf";
    private static final String ENUM_NAME = "enum";
    private static final String ARRAY_TYPE = "array";
    private static final String BOOLEAN_TYPE = "boolean";
    private static final String NULL_TYPE = "null";
    private static final String INTEGER_TYPE = "integer";
    private static final String NUMBER_TYPE = "number";
    private static final String OBJECT_TYPE = "object";
    private static final String STRING_TYPE = "string";
    private final JsonDataObjectMapper mapper;

    /**
     * Creates a mapper for JSON Schema <-> DataSchema conversions.
     *
     * @param prettyPrint when true, JSON emitted by {@link #fromDataSchema(DataSchema)} is formatted
     */
    public JsonSchemaMapper(boolean prettyPrint) {
        mapper = new JsonDataObjectMapper(prettyPrint);
    }

    /**
     * Parses a JSON Schema document (string) into a KSML {@link DataSchema}.
     *
     * <p>The JSON is first converted to a DataStruct via {@link JsonDataObjectMapper}, after which
     * this mapper interprets JSON Schema keywords and builds a {@link StructSchema} or related types.</p>
     *
     * @param namespace the target namespace for the resulting StructSchema
     * @param name      the default schema name used when no explicit title is present
     * @param value     the JSON Schema document as a String
     * @return the parsed DataSchema
     * @throws IllegalArgumentException when the input does not parse into a DataStruct
     */
    @Override
    public DataSchema toDataSchema(String namespace, String name, String value) {
        // Convert JSON to internal DataObject format
        var schema = mapper.toDataObject(value);
        if (!(schema instanceof DataStruct schemaStruct)) {
            throw new IllegalArgumentException("Could not parse JSON Schema as a data object");
        }

        // Set up a reference resolver to find referenced types during parsing
        final ReferenceResolver<DataStruct> referenceResolver = path -> {
            final var parts = path.split("/");
            if (parts.length <= 1 || !parts[0].equals("#")) return null;
            var result = schemaStruct;
            for (var i = 1; i < parts.length; i++) {
                final var sub = result.get(parts[i]);
                if (!(sub instanceof DataStruct subStruct)) return null;
                result = subStruct;
            }
            return result;
        };

        // Now interpret the DataStruct representation as a StructSchema
        return toDataSchema(namespace, name, schemaStruct, referenceResolver);
    }

    /**
     * Internal parse step that interprets a JSON Schema represented as a DataStruct.
     *
     * @param namespace         target namespace for the resulting StructSchema
     * @param name              default name when title is absent
     * @param schema            the JSON Schema as DataStruct
     * @param referenceResolver resolves local $ref paths within the same document
     * @return a DataSchema equivalent
     */
    private DataSchema toDataSchema(String namespace, String name, DataStruct schema, ReferenceResolver<DataStruct> referenceResolver) {
        final var title = schema.getAsString(TITLE_NAME);
        final var doc = schema.getAsString(DESCRIPTION_NAME);

        final var requiredProperties = new TreeSet<String>();
        List<DataField> fields = null;
        final var reqProps = schema.get(REQUIRED_NAME);
        if (reqProps instanceof DataList reqPropList) {
            for (var reqProp : reqPropList) {
                requiredProperties.add(reqProp.toString());
            }
        }

        // If no additionalProperties property is found, then by default allow additional properties with any schema
        boolean additionalPropertiesAllowed = true;
        DataSchema additionalPropertiesSchema = ANY_SCHEMA;
        // If additionalProperties is a boolean, then use that value
        if (schema.get(ADDITIONAL_PROPERTIES) instanceof DataBoolean additionalPropertiesBoolean) {
            additionalPropertiesAllowed = additionalPropertiesBoolean.value();
            additionalPropertiesSchema = additionalPropertiesAllowed ? ANY_SCHEMA : null;
        }
        // If additionalProperties is a DataStruct encoding a schema, then allow additional properties of that type
        if (schema.get(ADDITIONAL_PROPERTIES) instanceof DataStruct additionalPropertiesStruct) {
            additionalPropertiesSchema = convertType(additionalPropertiesStruct, referenceResolver);
        }

        final var properties = schema.get(PROPERTIES_NAME);
        if (properties instanceof DataStruct propertiesStruct)
            fields = convertFields(propertiesStruct, requiredProperties, referenceResolver);
        return StructSchema.builder()
                .namespace(namespace)
                .name(title != null ? title.value() : name)
                .doc(doc != null ? doc.value() : null)
                .fields(fields)
                .additionalFieldsAllowed(additionalPropertiesAllowed)
                .additionalFieldsSchema(additionalPropertiesSchema)
                .build();
    }

    /**
     * Converts JSON Schema 'properties' into a list of KSML DataFields.
     *
     * @param properties         a DataStruct mapping property names to their JSON Schema specs
     * @param requiredProperties set of required property names
     * @param referenceResolver  resolver for local $ref targets
     * @return list of DataField instances in no particular order
     */
    private List<DataField> convertFields(DataStruct properties, Set<String> requiredProperties, ReferenceResolver<DataStruct> referenceResolver) {
        var result = new ArrayList<DataField>();
        for (var entry : properties.entrySet()) {
            var name = entry.getKey();
            var spec = entry.getValue();
            if (spec instanceof DataStruct specStruct) {
                var doc = specStruct.getAsString(DESCRIPTION_NAME);
                var field = new DataField(name, convertType(specStruct, referenceResolver), doc != null ? doc.value() : null, NO_TAG, requiredProperties.contains(name));
                result.add(field);
            }
        }
        return result;
    }

    /**
     * Converts a JSON Schema type specification (as DataStruct) into a KSML {@link DataSchema}.
     * Supports anyOf (unions), enum, primitive types, arrays (items) and objects (with optional $ref).
     */
    private DataSchema convertType(DataStruct specStruct, ReferenceResolver<DataStruct> referenceResolver) {
        final var anyOf = specStruct.get(ANY_OF_NAME);
        if (anyOf instanceof DataList anyOfList) {
            final var members = new UnionSchema.Member[anyOfList.size()];
            for (var index = 0; index < anyOfList.size(); index++) {
                final var anyOfMember = anyOfList.get(index);
                if (anyOfMember instanceof DataStruct anyOfMemberStruct)
                    members[index] = new UnionSchema.Member(convertType(anyOfMemberStruct, referenceResolver));
            }
            return new UnionSchema(members);
        }

        final var enumSymbols = specStruct.get(ENUM_NAME);
        if (enumSymbols instanceof DataList enumList) {
            final var symbols = new ArrayList<EnumSchema.Symbol>();
            enumList.forEach(enumSymbol -> {
                if (enumSymbol instanceof DataString enumSymbolStr)
                    symbols.add(new EnumSchema.Symbol(enumSymbolStr.value()));
            });
            return new EnumSchema(symbols);
        }

        final var type = specStruct.getAsString(TYPE_NAME);
        if (type == null || type.isEmpty()) return ANY_SCHEMA;
        return switch (type.value()) {
            case NULL_TYPE -> DataSchema.NULL_SCHEMA;
            case BOOLEAN_TYPE -> DataSchema.BOOLEAN_SCHEMA;
            case INTEGER_TYPE -> DataSchema.LONG_SCHEMA;
            case NUMBER_TYPE -> DataSchema.DOUBLE_SCHEMA;
            case STRING_TYPE -> DataSchema.STRING_SCHEMA;
            case ARRAY_TYPE -> toListSchema(specStruct, referenceResolver);
            case OBJECT_TYPE -> {
                final var ref = specStruct.getAsString(REF_NAME);
                if (ref instanceof DataString refString) {
                    final var refType = referenceResolver.get(refString.value());
                    if (refType != null) yield toDataSchema(null, null, refType, referenceResolver);
                }
                yield toDataSchema(null, null, specStruct, referenceResolver);
            }
            default -> ANY_SCHEMA;
        };
    }

    /**
     * Converts a JSON Schema 'array' specification into a {@link ListSchema}.
     * Uses 'items' to define the value schema; defaults to ANY when missing.
     */
    private ListSchema toListSchema(DataStruct spec, ReferenceResolver<DataStruct> referenceResolver) {
        var items = spec.get(ITEMS_NAME);
        if (items instanceof DataStruct itemsStruct) {
            var valueSchema = convertType(itemsStruct, referenceResolver);
            return new ListSchema(valueSchema);
        }
        return new ListSchema(ANY_SCHEMA);
    }

    /**
     * Generates a JSON Schema document (as String) from a KSML {@link DataSchema}.
     * Only {@link StructSchema} is emitted; other schema kinds return null.
     */
    @Override
    public String fromDataSchema(DataSchema schema) {
        if (schema instanceof StructSchema structSchema) {
            final var result = fromDataSchema(structSchema);
            // First translate the schema into DataObjects
            // The use the mapper to convert it into JSON
            return mapper.fromDataObject(result);
        }
        return null;
    }

    /**
     * Minimal callback used to collect/declare reusable schema definitions when generating JSON Schema.
     */
    private interface DefinitionLibrary {
        /**
         * Registers a definition by name if absent, with its corresponding JSON Schema (as DataStruct).
         */
        void put(String name, DataStruct schema);
    }

    /**
     * Translates a {@link StructSchema} into a JSON Schema represented as DataStruct.
     * Populates $defs with referenced structures if any are encountered.
     */
    private DataStruct fromDataSchema(StructSchema structSchema) {
        final var definitions = new DataStruct();
        final var result = fromDataSchema(structSchema, definitions::putIfAbsent);
        if (definitions.size() > 0) {
            result.put(DEFINITIONS_NAME, definitions);
        }
        return result;
    }

    /**
     * Translates a {@link StructSchema} into a JSON Schema DataStruct, using a definition library
     * to collect reusable structures by name and reference them via $ref.
     */
    private DataStruct fromDataSchema(StructSchema structSchema, DefinitionLibrary definitions) {
        final var result = new DataStruct();
        final var title = structSchema.name();
        if (title != null) result.put(TITLE_NAME, new DataString(title));
        if (structSchema.hasDoc()) result.put(DESCRIPTION_NAME, new DataString(structSchema.doc()));
        result.put(TYPE_NAME, new DataString(OBJECT_TYPE));
        final var requiredProperties = new TreeSet<String>();
        final var properties = new DataStruct();
        for (var field : structSchema.fields()) {
            properties.put(field.name(), fromDataSchema(field, definitions));
            if (field.required()) requiredProperties.add(field.name());
        }
        if (!requiredProperties.isEmpty()) {
            // Copy into a list now, ensuring alphabetical ordering of property names
            final var reqProps = new DataList(DataString.DATATYPE);
            requiredProperties.forEach(s -> reqProps.add(new DataString(s)));
            result.put(REQUIRED_NAME, reqProps);
        }
        if (properties.size() > 0) result.put(PROPERTIES_NAME, properties);
        if (structSchema.additionalFieldsAllowed()) {
            if (ANY_SCHEMA.equals(structSchema.additionalFieldsSchema())) {
                result.put(ADDITIONAL_PROPERTIES, new DataBoolean(true));
            } else {
                result.put(ADDITIONAL_PROPERTIES, fromDataSchema(structSchema.additionalFieldsSchema(), definitions));
            }
        } else {
            result.put(ADDITIONAL_PROPERTIES, new DataBoolean(false));
        }
        return result;
    }

    private DataStruct fromDataSchema(DataField field, DefinitionLibrary definitions) {
        final var result = new DataStruct();
        final var doc = field.doc();
        if (doc != null) result.put(DESCRIPTION_NAME, new DataString(doc));
        convertType(field.schema(), field.constant(), field.defaultValue(), result, definitions);
        return result;
    }

    private DataStruct fromDataSchema(DataSchema schema, DefinitionLibrary definitions) {
        final var result = new DataStruct();
        convertType(schema, false, null, result, definitions);
        return result;
    }

    private void convertType(DataSchema schema, boolean constant, DataValue defaultValue, DataStruct target, DefinitionLibrary definitions) {
        if (schema == DataSchema.NULL_SCHEMA) target.put(TYPE_NAME, new DataString(NULL_TYPE));
        if (schema == DataSchema.BOOLEAN_SCHEMA) target.put(TYPE_NAME, new DataString(BOOLEAN_TYPE));
        if (schema == DataSchema.BYTE_SCHEMA || schema == DataSchema.SHORT_SCHEMA || schema == DataSchema.INTEGER_SCHEMA || schema == DataSchema.LONG_SCHEMA)
            target.put(TYPE_NAME, new DataString(INTEGER_TYPE));
        if (schema == DataSchema.FLOAT_SCHEMA || schema == DataSchema.DOUBLE_SCHEMA)
            target.put(TYPE_NAME, new DataString(NUMBER_TYPE));
        if (schema == DataSchema.STRING_SCHEMA) {
            if (constant && defaultValue != null && defaultValue.value() != null) {
                var enumList = new DataList();
                enumList.add(new DataString(defaultValue.value().toString()));
                target.put(ENUM_NAME, enumList);
            } else {
                target.put(TYPE_NAME, new DataString(STRING_TYPE));
            }
        }
        if (schema instanceof EnumSchema enumSchema) {
            var enumList = new DataList();
            enumSchema.symbols().forEach(symbol -> enumList.add(new DataString(symbol.name())));
            target.put(ENUM_NAME, enumList);
        }
        if (schema instanceof ListSchema listSchema) {
            target.put(TYPE_NAME, new DataString(ARRAY_TYPE));
            final var subStruct = new DataStruct();
            convertType(listSchema.valueSchema(), false, null, subStruct, definitions);
            if (subStruct.size() > 0) {
                // only add if the list values exist
                target.put(ITEMS_NAME, subStruct);
            }
        }
        if (schema instanceof MapSchema mapSchema) {
            target.put(TYPE_NAME, new DataString(OBJECT_TYPE));
            if (ANY_SCHEMA.equals(mapSchema.valueSchema())) {
                target.put(ADDITIONAL_PROPERTIES, new DataBoolean(true));
            } else {
                final var additionalPatternSubStruct = new DataStruct();
                target.put(ADDITIONAL_PROPERTIES, additionalPatternSubStruct);
                convertType(mapSchema.valueSchema(), false, null, additionalPatternSubStruct, definitions);
            }
        }
        if (schema instanceof StructSchema structSchema) {
            final var name = structSchema.name();
            definitions.put(name, fromDataSchema(structSchema, definitions));
            target.put(TYPE_NAME, new DataString(OBJECT_TYPE));
            target.put(REF_NAME, new DataString("#/" + DEFINITIONS_NAME + "/" + name));
        }
        if (schema instanceof UnionSchema unionSchema) {
            // Convert to an array of value types
            final var members = new DataList();
            for (var member : unionSchema.members()) {
                final var typeStruct = new DataStruct();
                convertType(member.schema(), false, null, typeStruct, definitions);
                members.add(typeStruct);
            }
            target.put(ANY_OF_NAME, members);
        }
    }
}
=======
package io.axual.ksml.data.notation.json;

/*-
 * ========================LICENSE_START=================================
 * KSML
 * %%
 * Copyright (C) 2021 - 2023 Axual B.V.
 * %%
 * Licensed under the Apache License, Version 2.0 (the "License");
 * you may not use this file except in compliance with the License.
 * You may obtain a copy of the License at
 *
 *      http://www.apache.org/licenses/LICENSE-2.0
 *
 * Unless required by applicable law or agreed to in writing, software
 * distributed under the License is distributed on an "AS IS" BASIS,
 * WITHOUT WARRANTIES OR CONDITIONS OF ANY KIND, either express or implied.
 * See the License for the specific language governing permissions and
 * limitations under the License.
 * =========================LICENSE_END==================================
 */

import io.axual.ksml.data.mapper.DataSchemaMapper;
import io.axual.ksml.data.notation.ReferenceResolver;
import io.axual.ksml.data.object.DataBoolean;
import io.axual.ksml.data.object.DataList;
import io.axual.ksml.data.object.DataString;
import io.axual.ksml.data.object.DataStruct;
import io.axual.ksml.data.schema.DataField;
import io.axual.ksml.data.schema.DataSchema;
import io.axual.ksml.data.schema.DataValue;
import io.axual.ksml.data.schema.EnumSchema;
import io.axual.ksml.data.schema.ListSchema;
import io.axual.ksml.data.schema.MapSchema;
import io.axual.ksml.data.schema.StructSchema;
import io.axual.ksml.data.schema.UnionSchema;
import io.axual.ksml.data.type.Symbol;

import java.util.ArrayList;
import java.util.List;
import java.util.Set;
import java.util.TreeSet;

import static io.axual.ksml.data.schema.DataSchema.ANY_SCHEMA;
import static io.axual.ksml.data.schema.DataSchemaConstants.NO_TAG;

/**
 * Mapper between JSON Schema text and KSML DataSchema.
 *
 * <p>Responsibilities:</p>
 * <ul>
 *   <li>Parse a JSON Schema document (as String or DataStruct) into {@link DataSchema}, producing
 *       a {@link StructSchema} with fields, required markers, additionalProperties, lists, unions, and enums.</li>
 *   <li>Generate a JSON Schema (as a DataStruct or compact String) from a {@link DataSchema}, including
 *       definitions when fields reference reusable structures.</li>
 * </ul>
 *
 * <p>Design notes:</p>
 * <ul>
 *   <li>Parsing happens via {@link JsonDataObjectMapper} to get a DataStruct view of the input JSON.</li>
 *   <li>A simple ReferenceResolver supports local $ref paths within the same JSON document.</li>
 *   <li>Only a subset of JSON Schema keywords is handled as required by KSML.</li>
 * </ul>
 */
public class JsonSchemaMapper implements DataSchemaMapper<String> {
    private static final String TITLE_NAME = "title";
    private static final String DESCRIPTION_NAME = "description";
    private static final String TYPE_NAME = "type";
    private static final String PROPERTIES_NAME = "properties";
    private static final String ITEMS_NAME = "items";
    private static final String REQUIRED_NAME = "required";
    private static final String ADDITIONAL_PROPERTIES = "additionalProperties";
    private static final String DEFINITIONS_NAME = "$defs";
    private static final String REF_NAME = "$ref";
    private static final String ANY_OF_NAME = "anyOf";
    private static final String ENUM_NAME = "enum";
    private static final String ARRAY_TYPE = "array";
    private static final String BOOLEAN_TYPE = "boolean";
    private static final String NULL_TYPE = "null";
    private static final String INTEGER_TYPE = "integer";
    private static final String NUMBER_TYPE = "number";
    private static final String OBJECT_TYPE = "object";
    private static final String STRING_TYPE = "string";
    private final JsonDataObjectMapper mapper;

    /**
     * Creates a mapper for JSON Schema <-> DataSchema conversions.
     *
     * @param prettyPrint when true, JSON emitted by {@link #fromDataSchema(DataSchema)} is formatted
     */
    public JsonSchemaMapper(boolean prettyPrint) {
        mapper = new JsonDataObjectMapper(prettyPrint);
    }

    /**
     * Parses a JSON Schema document (string) into a KSML {@link DataSchema}.
     *
     * <p>The JSON is first converted to a DataStruct via {@link JsonDataObjectMapper}, after which
     * this mapper interprets JSON Schema keywords and builds a {@link StructSchema} or related types.</p>
     *
     * @param namespace the target namespace for the resulting StructSchema
     * @param name      the default schema name used when no explicit title is present
     * @param value     the JSON Schema document as a String
     * @return the parsed DataSchema
     * @throws IllegalArgumentException when the input does not parse into a DataStruct
     */
    @Override
    public DataSchema toDataSchema(String namespace, String name, String value) {
        // Convert JSON to internal DataObject format
        var schema = mapper.toDataObject(value);
        if (!(schema instanceof DataStruct schemaStruct)) {
            throw new IllegalArgumentException("Could not parse JSON Schema as a data object");
        }

        // Set up a reference resolver to find referenced types during parsing
        final ReferenceResolver<DataStruct> referenceResolver = path -> {
            final var parts = path.split("/");
            if (parts.length <= 1 || !parts[0].equals("#")) return null;
            var result = schemaStruct;
            for (var i = 1; i < parts.length; i++) {
                final var sub = result.get(parts[i]);
                if (!(sub instanceof DataStruct subStruct)) return null;
                result = subStruct;
            }
            return result;
        };

        // Now interpret the DataStruct representation as a StructSchema
        return toDataSchema(namespace, name, schemaStruct, referenceResolver);
    }

    /**
     * Internal parse step that interprets a JSON Schema represented as a DataStruct.
     *
     * @param namespace         target namespace for the resulting StructSchema
     * @param name              default name when title is absent
     * @param schema            the JSON Schema as DataStruct
     * @param referenceResolver resolves local $ref paths within the same document
     * @return a DataSchema equivalent
     */
    private DataSchema toDataSchema(String namespace, String name, DataStruct schema, ReferenceResolver<DataStruct> referenceResolver) {
        final var title = schema.getAsString(TITLE_NAME);
        final var doc = schema.getAsString(DESCRIPTION_NAME);

        final var requiredProperties = new TreeSet<String>();
        List<DataField> fields = null;
        final var reqProps = schema.get(REQUIRED_NAME);
        if (reqProps instanceof DataList reqPropList) {
            for (var reqProp : reqPropList) {
                requiredProperties.add(reqProp.toString());
            }
        }

        // If no additionalProperties property is found, then by default allow additional properties with any schema
        boolean additionalPropertiesAllowed = true;
        DataSchema additionalPropertiesSchema = ANY_SCHEMA;
        // If additionalProperties is a boolean, then use that value
        if (schema.get(ADDITIONAL_PROPERTIES) instanceof DataBoolean additionalPropertiesBoolean) {
            additionalPropertiesAllowed = additionalPropertiesBoolean.value();
            additionalPropertiesSchema = additionalPropertiesAllowed ? ANY_SCHEMA : null;
        }
        // If additionalProperties is a DataStruct encoding a schema, then allow additional properties of that type
        if (schema.get(ADDITIONAL_PROPERTIES) instanceof DataStruct additionalPropertiesStruct) {
            additionalPropertiesSchema = convertType(additionalPropertiesStruct, referenceResolver);
        }

        final var properties = schema.get(PROPERTIES_NAME);
        if (properties instanceof DataStruct propertiesStruct)
            fields = convertFields(propertiesStruct, requiredProperties, referenceResolver);
        return StructSchema.builder()
                .namespace(namespace)
                .name(title != null ? title.value() : name)
                .doc(doc != null ? doc.value() : null)
                .fields(fields)
                .additionalFieldsAllowed(additionalPropertiesAllowed)
                .additionalFieldsSchema(additionalPropertiesSchema)
                .build();
    }

    /**
     * Converts JSON Schema 'properties' into a list of KSML DataFields.
     *
     * @param properties         a DataStruct mapping property names to their JSON Schema specs
     * @param requiredProperties set of required property names
     * @param referenceResolver  resolver for local $ref targets
     * @return list of DataField instances in no particular order
     */
    private List<DataField> convertFields(DataStruct properties, Set<String> requiredProperties, ReferenceResolver<DataStruct> referenceResolver) {
        var result = new ArrayList<DataField>();
        for (var entry : properties.entrySet()) {
            var name = entry.getKey();
            var spec = entry.getValue();
            if (spec instanceof DataStruct specStruct) {
                var doc = specStruct.getAsString(DESCRIPTION_NAME);
                var field = new DataField(name, convertType(specStruct, referenceResolver), doc != null ? doc.value() : null, NO_TAG, requiredProperties.contains(name));
                result.add(field);
            }
        }
        return result;
    }

    /**
     * Converts a JSON Schema type specification (as DataStruct) into a KSML {@link DataSchema}.
     * Supports anyOf (unions), enum, primitive types, arrays (items) and objects (with optional $ref).
     */
    private DataSchema convertType(DataStruct specStruct, ReferenceResolver<DataStruct> referenceResolver) {
        final var anyOf = specStruct.get(ANY_OF_NAME);
        if (anyOf instanceof DataList anyOfList) {
            final var memberSchemas = new DataField[anyOfList.size()];
            for (var index = 0; index < anyOfList.size(); index++) {
                final var anyOfMember = anyOfList.get(index);
                if (anyOfMember instanceof DataStruct anyOfMemberStruct)
                    memberSchemas[index] = new DataField(null, convertType(anyOfMemberStruct, referenceResolver));
            }
            return new UnionSchema(memberSchemas);
        }

        final var enumSymbols = specStruct.get(ENUM_NAME);
        if (enumSymbols instanceof DataList enumList) {
            final var symbols = new ArrayList<Symbol>();
            enumList.forEach(enumSymbol -> {
                if (enumSymbol instanceof DataString enumSymbolStr) symbols.add(new Symbol(enumSymbolStr.value()));
            });
            return new EnumSchema(null, null, null, symbols);
        }

        final var type = specStruct.getAsString(TYPE_NAME);
        if (type == null || type.isEmpty()) return ANY_SCHEMA;
        return switch (type.value()) {
            case NULL_TYPE -> DataSchema.NULL_SCHEMA;
            case BOOLEAN_TYPE -> DataSchema.BOOLEAN_SCHEMA;
            case INTEGER_TYPE -> DataSchema.LONG_SCHEMA;
            case NUMBER_TYPE -> DataSchema.DOUBLE_SCHEMA;
            case STRING_TYPE -> DataSchema.STRING_SCHEMA;
            case ARRAY_TYPE -> toListSchema(specStruct, referenceResolver);
            case OBJECT_TYPE -> {
                final var ref = specStruct.getAsString(REF_NAME);
                if (ref instanceof DataString refString) {
                    final var refType = referenceResolver.get(refString.value());
                    if (refType != null) yield toDataSchema(null, null, refType, referenceResolver);
                }
                yield toDataSchema(null, null, specStruct, referenceResolver);
            }
            default -> ANY_SCHEMA;
        };
    }

    /**
     * Converts a JSON Schema 'array' specification into a {@link ListSchema}.
     * Uses 'items' to define the value schema; defaults to ANY when missing.
     */
    private ListSchema toListSchema(DataStruct spec, ReferenceResolver<DataStruct> referenceResolver) {
        var items = spec.get(ITEMS_NAME);
        if (items instanceof DataStruct itemsStruct) {
            var valueSchema = convertType(itemsStruct, referenceResolver);
            return new ListSchema(valueSchema);
        }
        return new ListSchema(ANY_SCHEMA);
    }

    /**
     * Generates a JSON Schema document (as String) from a KSML {@link DataSchema}.
     * Only {@link StructSchema} is emitted; other schema kinds return null.
     */
    @Override
    public String fromDataSchema(DataSchema schema) {
        if (schema instanceof StructSchema structSchema) {
            final var result = fromDataSchema(structSchema);
            // First translate the schema into DataObjects
            // The use the mapper to convert it into JSON
            return mapper.fromDataObject(result);
        }
        return null;
    }

    /**
     * Minimal callback used to collect/declare reusable schema definitions when generating JSON Schema.
     */
    private interface DefinitionLibrary {
        /**
         * Registers a definition by name if absent, with its corresponding JSON Schema (as DataStruct).
         */
        void put(String name, DataStruct schema);
    }

    /**
     * Translates a {@link StructSchema} into a JSON Schema represented as DataStruct.
     * Populates $defs with referenced structures if any are encountered.
     */
    private DataStruct fromDataSchema(StructSchema structSchema) {
        final var definitions = new DataStruct();
        final var result = fromDataSchema(structSchema, definitions::putIfAbsent);

        // This custom JSON Schema implementation is compatible with Draft 2019-09 JSON Schema Version.
        result.put("$schema", new DataString("https://json-schema.org/draft/2019-09/schema"));

        if (definitions.size() > 0) {
            result.put(DEFINITIONS_NAME, definitions);
        }
        return result;
    }

    /**
     * Translates a {@link StructSchema} into a JSON Schema DataStruct, using a definition library
     * to collect reusable structures by name and reference them via $ref.
     */
    private DataStruct fromDataSchema(StructSchema structSchema, DefinitionLibrary definitions) {
        final var result = new DataStruct();
        final var title = structSchema.name();
        if (title != null) result.put(TITLE_NAME, new DataString(title));
        if (structSchema.hasDoc()) result.put(DESCRIPTION_NAME, new DataString(structSchema.doc()));
        result.put(TYPE_NAME, new DataString(OBJECT_TYPE));
        final var requiredProperties = new TreeSet<String>();
        final var properties = new DataStruct();
        for (var field : structSchema.fields()) {
            properties.put(field.name(), fromDataSchema(field, definitions));
            if (field.required()) requiredProperties.add(field.name());
        }
        if (!requiredProperties.isEmpty()) {
            // Copy into a list now, ensuring alphabetical ordering of property names
            final var reqProps = new DataList(DataString.DATATYPE);
            requiredProperties.forEach(s -> reqProps.add(new DataString(s)));
            result.put(REQUIRED_NAME, reqProps);
        }
        if (properties.size() > 0) result.put(PROPERTIES_NAME, properties);
        if (structSchema.additionalFieldsAllowed()) {
            if (ANY_SCHEMA.equals(structSchema.additionalFieldsSchema())) {
                result.put(ADDITIONAL_PROPERTIES, new DataBoolean(true));
            } else {
                result.put(ADDITIONAL_PROPERTIES, fromDataSchema(structSchema.additionalFieldsSchema(), definitions));
            }
        } else {
            result.put(ADDITIONAL_PROPERTIES, new DataBoolean(false));
        }
        return result;
    }

    private DataStruct fromDataSchema(DataField field, DefinitionLibrary definitions) {
        final var result = new DataStruct();
        final var doc = field.doc();
        if (doc != null) result.put(DESCRIPTION_NAME, new DataString(doc));
        convertType(field.schema(), field.constant(), field.defaultValue(), result, definitions);
        return result;
    }

    private DataStruct fromDataSchema(DataSchema schema, DefinitionLibrary definitions) {
        final var result = new DataStruct();
        convertType(schema, false, null, result, definitions);
        return result;
    }

    private void convertType(DataSchema schema, boolean constant, DataValue defaultValue, DataStruct target, DefinitionLibrary definitions) {
        if (schema == DataSchema.NULL_SCHEMA) target.put(TYPE_NAME, new DataString(NULL_TYPE));
        if (schema == DataSchema.BOOLEAN_SCHEMA) target.put(TYPE_NAME, new DataString(BOOLEAN_TYPE));
        if (schema == DataSchema.BYTE_SCHEMA || schema == DataSchema.SHORT_SCHEMA || schema == DataSchema.INTEGER_SCHEMA || schema == DataSchema.LONG_SCHEMA)
            target.put(TYPE_NAME, new DataString(INTEGER_TYPE));
        if (schema == DataSchema.FLOAT_SCHEMA || schema == DataSchema.DOUBLE_SCHEMA)
            target.put(TYPE_NAME, new DataString(NUMBER_TYPE));
        if (schema == DataSchema.STRING_SCHEMA) {
            if (constant && defaultValue != null && defaultValue.value() != null) {
                var enumList = new DataList();
                enumList.add(new DataString(defaultValue.value().toString()));
                target.put(ENUM_NAME, enumList);
            } else {
                target.put(TYPE_NAME, new DataString(STRING_TYPE));
            }
        }
        if (schema instanceof EnumSchema enumSchema) {
            var enumList = new DataList();
            enumSchema.symbols().forEach(symbol -> enumList.add(new DataString(symbol.name())));
            target.put(ENUM_NAME, enumList);
        }
        if (schema instanceof ListSchema listSchema) {
            target.put(TYPE_NAME, new DataString(ARRAY_TYPE));
            final var subStruct = new DataStruct();
            convertType(listSchema.valueSchema(), false, null, subStruct, definitions);
            if (subStruct.size() > 0) {
                // only add if the list values exist
                target.put(ITEMS_NAME, subStruct);
            }
        }
        if (schema instanceof MapSchema mapSchema) {
            target.put(TYPE_NAME, new DataString(OBJECT_TYPE));
            if (ANY_SCHEMA.equals(mapSchema.valueSchema())) {
                target.put(ADDITIONAL_PROPERTIES, new DataBoolean(true));
            } else {
                final var additionalPatternSubStruct = new DataStruct();
                target.put(ADDITIONAL_PROPERTIES, additionalPatternSubStruct);
                convertType(mapSchema.valueSchema(), false, null, additionalPatternSubStruct, definitions);
            }
        }
        if (schema instanceof StructSchema structSchema) {
            final var name = structSchema.name();
            definitions.put(name, fromDataSchema(structSchema, definitions));
            target.put(TYPE_NAME, new DataString(OBJECT_TYPE));
            target.put(REF_NAME, new DataString("#/" + DEFINITIONS_NAME + "/" + name));
        }
        if (schema instanceof UnionSchema unionSchema) {
            // Convert to an array of value types
            final var memberSchemas = new DataList();
            for (var memberSchema : unionSchema.memberSchemas()) {
                final var typeStruct = new DataStruct();
                convertType(memberSchema.schema(), false, null, typeStruct, definitions);
                memberSchemas.add(typeStruct);
            }
            target.put(ANY_OF_NAME, memberSchemas);
        }
    }
}
>>>>>>> a824e280
<|MERGE_RESOLUTION|>--- conflicted
+++ resolved
@@ -1,4 +1,3 @@
-<<<<<<< HEAD
 package io.axual.ksml.data.notation.json;
 
 /*-
@@ -291,6 +290,10 @@
     private DataStruct fromDataSchema(StructSchema structSchema) {
         final var definitions = new DataStruct();
         final var result = fromDataSchema(structSchema, definitions::putIfAbsent);
+
+        // This custom JSON Schema implementation is compatible with Draft 2019-09 JSON Schema Version.
+        result.put("$schema", new DataString("https://json-schema.org/draft/2019-09/schema"));
+
         if (definitions.size() > 0) {
             result.put(DEFINITIONS_NAME, definitions);
         }
@@ -403,415 +406,4 @@
             target.put(ANY_OF_NAME, members);
         }
     }
-}
-=======
-package io.axual.ksml.data.notation.json;
-
-/*-
- * ========================LICENSE_START=================================
- * KSML
- * %%
- * Copyright (C) 2021 - 2023 Axual B.V.
- * %%
- * Licensed under the Apache License, Version 2.0 (the "License");
- * you may not use this file except in compliance with the License.
- * You may obtain a copy of the License at
- *
- *      http://www.apache.org/licenses/LICENSE-2.0
- *
- * Unless required by applicable law or agreed to in writing, software
- * distributed under the License is distributed on an "AS IS" BASIS,
- * WITHOUT WARRANTIES OR CONDITIONS OF ANY KIND, either express or implied.
- * See the License for the specific language governing permissions and
- * limitations under the License.
- * =========================LICENSE_END==================================
- */
-
-import io.axual.ksml.data.mapper.DataSchemaMapper;
-import io.axual.ksml.data.notation.ReferenceResolver;
-import io.axual.ksml.data.object.DataBoolean;
-import io.axual.ksml.data.object.DataList;
-import io.axual.ksml.data.object.DataString;
-import io.axual.ksml.data.object.DataStruct;
-import io.axual.ksml.data.schema.DataField;
-import io.axual.ksml.data.schema.DataSchema;
-import io.axual.ksml.data.schema.DataValue;
-import io.axual.ksml.data.schema.EnumSchema;
-import io.axual.ksml.data.schema.ListSchema;
-import io.axual.ksml.data.schema.MapSchema;
-import io.axual.ksml.data.schema.StructSchema;
-import io.axual.ksml.data.schema.UnionSchema;
-import io.axual.ksml.data.type.Symbol;
-
-import java.util.ArrayList;
-import java.util.List;
-import java.util.Set;
-import java.util.TreeSet;
-
-import static io.axual.ksml.data.schema.DataSchema.ANY_SCHEMA;
-import static io.axual.ksml.data.schema.DataSchemaConstants.NO_TAG;
-
-/**
- * Mapper between JSON Schema text and KSML DataSchema.
- *
- * <p>Responsibilities:</p>
- * <ul>
- *   <li>Parse a JSON Schema document (as String or DataStruct) into {@link DataSchema}, producing
- *       a {@link StructSchema} with fields, required markers, additionalProperties, lists, unions, and enums.</li>
- *   <li>Generate a JSON Schema (as a DataStruct or compact String) from a {@link DataSchema}, including
- *       definitions when fields reference reusable structures.</li>
- * </ul>
- *
- * <p>Design notes:</p>
- * <ul>
- *   <li>Parsing happens via {@link JsonDataObjectMapper} to get a DataStruct view of the input JSON.</li>
- *   <li>A simple ReferenceResolver supports local $ref paths within the same JSON document.</li>
- *   <li>Only a subset of JSON Schema keywords is handled as required by KSML.</li>
- * </ul>
- */
-public class JsonSchemaMapper implements DataSchemaMapper<String> {
-    private static final String TITLE_NAME = "title";
-    private static final String DESCRIPTION_NAME = "description";
-    private static final String TYPE_NAME = "type";
-    private static final String PROPERTIES_NAME = "properties";
-    private static final String ITEMS_NAME = "items";
-    private static final String REQUIRED_NAME = "required";
-    private static final String ADDITIONAL_PROPERTIES = "additionalProperties";
-    private static final String DEFINITIONS_NAME = "$defs";
-    private static final String REF_NAME = "$ref";
-    private static final String ANY_OF_NAME = "anyOf";
-    private static final String ENUM_NAME = "enum";
-    private static final String ARRAY_TYPE = "array";
-    private static final String BOOLEAN_TYPE = "boolean";
-    private static final String NULL_TYPE = "null";
-    private static final String INTEGER_TYPE = "integer";
-    private static final String NUMBER_TYPE = "number";
-    private static final String OBJECT_TYPE = "object";
-    private static final String STRING_TYPE = "string";
-    private final JsonDataObjectMapper mapper;
-
-    /**
-     * Creates a mapper for JSON Schema <-> DataSchema conversions.
-     *
-     * @param prettyPrint when true, JSON emitted by {@link #fromDataSchema(DataSchema)} is formatted
-     */
-    public JsonSchemaMapper(boolean prettyPrint) {
-        mapper = new JsonDataObjectMapper(prettyPrint);
-    }
-
-    /**
-     * Parses a JSON Schema document (string) into a KSML {@link DataSchema}.
-     *
-     * <p>The JSON is first converted to a DataStruct via {@link JsonDataObjectMapper}, after which
-     * this mapper interprets JSON Schema keywords and builds a {@link StructSchema} or related types.</p>
-     *
-     * @param namespace the target namespace for the resulting StructSchema
-     * @param name      the default schema name used when no explicit title is present
-     * @param value     the JSON Schema document as a String
-     * @return the parsed DataSchema
-     * @throws IllegalArgumentException when the input does not parse into a DataStruct
-     */
-    @Override
-    public DataSchema toDataSchema(String namespace, String name, String value) {
-        // Convert JSON to internal DataObject format
-        var schema = mapper.toDataObject(value);
-        if (!(schema instanceof DataStruct schemaStruct)) {
-            throw new IllegalArgumentException("Could not parse JSON Schema as a data object");
-        }
-
-        // Set up a reference resolver to find referenced types during parsing
-        final ReferenceResolver<DataStruct> referenceResolver = path -> {
-            final var parts = path.split("/");
-            if (parts.length <= 1 || !parts[0].equals("#")) return null;
-            var result = schemaStruct;
-            for (var i = 1; i < parts.length; i++) {
-                final var sub = result.get(parts[i]);
-                if (!(sub instanceof DataStruct subStruct)) return null;
-                result = subStruct;
-            }
-            return result;
-        };
-
-        // Now interpret the DataStruct representation as a StructSchema
-        return toDataSchema(namespace, name, schemaStruct, referenceResolver);
-    }
-
-    /**
-     * Internal parse step that interprets a JSON Schema represented as a DataStruct.
-     *
-     * @param namespace         target namespace for the resulting StructSchema
-     * @param name              default name when title is absent
-     * @param schema            the JSON Schema as DataStruct
-     * @param referenceResolver resolves local $ref paths within the same document
-     * @return a DataSchema equivalent
-     */
-    private DataSchema toDataSchema(String namespace, String name, DataStruct schema, ReferenceResolver<DataStruct> referenceResolver) {
-        final var title = schema.getAsString(TITLE_NAME);
-        final var doc = schema.getAsString(DESCRIPTION_NAME);
-
-        final var requiredProperties = new TreeSet<String>();
-        List<DataField> fields = null;
-        final var reqProps = schema.get(REQUIRED_NAME);
-        if (reqProps instanceof DataList reqPropList) {
-            for (var reqProp : reqPropList) {
-                requiredProperties.add(reqProp.toString());
-            }
-        }
-
-        // If no additionalProperties property is found, then by default allow additional properties with any schema
-        boolean additionalPropertiesAllowed = true;
-        DataSchema additionalPropertiesSchema = ANY_SCHEMA;
-        // If additionalProperties is a boolean, then use that value
-        if (schema.get(ADDITIONAL_PROPERTIES) instanceof DataBoolean additionalPropertiesBoolean) {
-            additionalPropertiesAllowed = additionalPropertiesBoolean.value();
-            additionalPropertiesSchema = additionalPropertiesAllowed ? ANY_SCHEMA : null;
-        }
-        // If additionalProperties is a DataStruct encoding a schema, then allow additional properties of that type
-        if (schema.get(ADDITIONAL_PROPERTIES) instanceof DataStruct additionalPropertiesStruct) {
-            additionalPropertiesSchema = convertType(additionalPropertiesStruct, referenceResolver);
-        }
-
-        final var properties = schema.get(PROPERTIES_NAME);
-        if (properties instanceof DataStruct propertiesStruct)
-            fields = convertFields(propertiesStruct, requiredProperties, referenceResolver);
-        return StructSchema.builder()
-                .namespace(namespace)
-                .name(title != null ? title.value() : name)
-                .doc(doc != null ? doc.value() : null)
-                .fields(fields)
-                .additionalFieldsAllowed(additionalPropertiesAllowed)
-                .additionalFieldsSchema(additionalPropertiesSchema)
-                .build();
-    }
-
-    /**
-     * Converts JSON Schema 'properties' into a list of KSML DataFields.
-     *
-     * @param properties         a DataStruct mapping property names to their JSON Schema specs
-     * @param requiredProperties set of required property names
-     * @param referenceResolver  resolver for local $ref targets
-     * @return list of DataField instances in no particular order
-     */
-    private List<DataField> convertFields(DataStruct properties, Set<String> requiredProperties, ReferenceResolver<DataStruct> referenceResolver) {
-        var result = new ArrayList<DataField>();
-        for (var entry : properties.entrySet()) {
-            var name = entry.getKey();
-            var spec = entry.getValue();
-            if (spec instanceof DataStruct specStruct) {
-                var doc = specStruct.getAsString(DESCRIPTION_NAME);
-                var field = new DataField(name, convertType(specStruct, referenceResolver), doc != null ? doc.value() : null, NO_TAG, requiredProperties.contains(name));
-                result.add(field);
-            }
-        }
-        return result;
-    }
-
-    /**
-     * Converts a JSON Schema type specification (as DataStruct) into a KSML {@link DataSchema}.
-     * Supports anyOf (unions), enum, primitive types, arrays (items) and objects (with optional $ref).
-     */
-    private DataSchema convertType(DataStruct specStruct, ReferenceResolver<DataStruct> referenceResolver) {
-        final var anyOf = specStruct.get(ANY_OF_NAME);
-        if (anyOf instanceof DataList anyOfList) {
-            final var memberSchemas = new DataField[anyOfList.size()];
-            for (var index = 0; index < anyOfList.size(); index++) {
-                final var anyOfMember = anyOfList.get(index);
-                if (anyOfMember instanceof DataStruct anyOfMemberStruct)
-                    memberSchemas[index] = new DataField(null, convertType(anyOfMemberStruct, referenceResolver));
-            }
-            return new UnionSchema(memberSchemas);
-        }
-
-        final var enumSymbols = specStruct.get(ENUM_NAME);
-        if (enumSymbols instanceof DataList enumList) {
-            final var symbols = new ArrayList<Symbol>();
-            enumList.forEach(enumSymbol -> {
-                if (enumSymbol instanceof DataString enumSymbolStr) symbols.add(new Symbol(enumSymbolStr.value()));
-            });
-            return new EnumSchema(null, null, null, symbols);
-        }
-
-        final var type = specStruct.getAsString(TYPE_NAME);
-        if (type == null || type.isEmpty()) return ANY_SCHEMA;
-        return switch (type.value()) {
-            case NULL_TYPE -> DataSchema.NULL_SCHEMA;
-            case BOOLEAN_TYPE -> DataSchema.BOOLEAN_SCHEMA;
-            case INTEGER_TYPE -> DataSchema.LONG_SCHEMA;
-            case NUMBER_TYPE -> DataSchema.DOUBLE_SCHEMA;
-            case STRING_TYPE -> DataSchema.STRING_SCHEMA;
-            case ARRAY_TYPE -> toListSchema(specStruct, referenceResolver);
-            case OBJECT_TYPE -> {
-                final var ref = specStruct.getAsString(REF_NAME);
-                if (ref instanceof DataString refString) {
-                    final var refType = referenceResolver.get(refString.value());
-                    if (refType != null) yield toDataSchema(null, null, refType, referenceResolver);
-                }
-                yield toDataSchema(null, null, specStruct, referenceResolver);
-            }
-            default -> ANY_SCHEMA;
-        };
-    }
-
-    /**
-     * Converts a JSON Schema 'array' specification into a {@link ListSchema}.
-     * Uses 'items' to define the value schema; defaults to ANY when missing.
-     */
-    private ListSchema toListSchema(DataStruct spec, ReferenceResolver<DataStruct> referenceResolver) {
-        var items = spec.get(ITEMS_NAME);
-        if (items instanceof DataStruct itemsStruct) {
-            var valueSchema = convertType(itemsStruct, referenceResolver);
-            return new ListSchema(valueSchema);
-        }
-        return new ListSchema(ANY_SCHEMA);
-    }
-
-    /**
-     * Generates a JSON Schema document (as String) from a KSML {@link DataSchema}.
-     * Only {@link StructSchema} is emitted; other schema kinds return null.
-     */
-    @Override
-    public String fromDataSchema(DataSchema schema) {
-        if (schema instanceof StructSchema structSchema) {
-            final var result = fromDataSchema(structSchema);
-            // First translate the schema into DataObjects
-            // The use the mapper to convert it into JSON
-            return mapper.fromDataObject(result);
-        }
-        return null;
-    }
-
-    /**
-     * Minimal callback used to collect/declare reusable schema definitions when generating JSON Schema.
-     */
-    private interface DefinitionLibrary {
-        /**
-         * Registers a definition by name if absent, with its corresponding JSON Schema (as DataStruct).
-         */
-        void put(String name, DataStruct schema);
-    }
-
-    /**
-     * Translates a {@link StructSchema} into a JSON Schema represented as DataStruct.
-     * Populates $defs with referenced structures if any are encountered.
-     */
-    private DataStruct fromDataSchema(StructSchema structSchema) {
-        final var definitions = new DataStruct();
-        final var result = fromDataSchema(structSchema, definitions::putIfAbsent);
-
-        // This custom JSON Schema implementation is compatible with Draft 2019-09 JSON Schema Version.
-        result.put("$schema", new DataString("https://json-schema.org/draft/2019-09/schema"));
-
-        if (definitions.size() > 0) {
-            result.put(DEFINITIONS_NAME, definitions);
-        }
-        return result;
-    }
-
-    /**
-     * Translates a {@link StructSchema} into a JSON Schema DataStruct, using a definition library
-     * to collect reusable structures by name and reference them via $ref.
-     */
-    private DataStruct fromDataSchema(StructSchema structSchema, DefinitionLibrary definitions) {
-        final var result = new DataStruct();
-        final var title = structSchema.name();
-        if (title != null) result.put(TITLE_NAME, new DataString(title));
-        if (structSchema.hasDoc()) result.put(DESCRIPTION_NAME, new DataString(structSchema.doc()));
-        result.put(TYPE_NAME, new DataString(OBJECT_TYPE));
-        final var requiredProperties = new TreeSet<String>();
-        final var properties = new DataStruct();
-        for (var field : structSchema.fields()) {
-            properties.put(field.name(), fromDataSchema(field, definitions));
-            if (field.required()) requiredProperties.add(field.name());
-        }
-        if (!requiredProperties.isEmpty()) {
-            // Copy into a list now, ensuring alphabetical ordering of property names
-            final var reqProps = new DataList(DataString.DATATYPE);
-            requiredProperties.forEach(s -> reqProps.add(new DataString(s)));
-            result.put(REQUIRED_NAME, reqProps);
-        }
-        if (properties.size() > 0) result.put(PROPERTIES_NAME, properties);
-        if (structSchema.additionalFieldsAllowed()) {
-            if (ANY_SCHEMA.equals(structSchema.additionalFieldsSchema())) {
-                result.put(ADDITIONAL_PROPERTIES, new DataBoolean(true));
-            } else {
-                result.put(ADDITIONAL_PROPERTIES, fromDataSchema(structSchema.additionalFieldsSchema(), definitions));
-            }
-        } else {
-            result.put(ADDITIONAL_PROPERTIES, new DataBoolean(false));
-        }
-        return result;
-    }
-
-    private DataStruct fromDataSchema(DataField field, DefinitionLibrary definitions) {
-        final var result = new DataStruct();
-        final var doc = field.doc();
-        if (doc != null) result.put(DESCRIPTION_NAME, new DataString(doc));
-        convertType(field.schema(), field.constant(), field.defaultValue(), result, definitions);
-        return result;
-    }
-
-    private DataStruct fromDataSchema(DataSchema schema, DefinitionLibrary definitions) {
-        final var result = new DataStruct();
-        convertType(schema, false, null, result, definitions);
-        return result;
-    }
-
-    private void convertType(DataSchema schema, boolean constant, DataValue defaultValue, DataStruct target, DefinitionLibrary definitions) {
-        if (schema == DataSchema.NULL_SCHEMA) target.put(TYPE_NAME, new DataString(NULL_TYPE));
-        if (schema == DataSchema.BOOLEAN_SCHEMA) target.put(TYPE_NAME, new DataString(BOOLEAN_TYPE));
-        if (schema == DataSchema.BYTE_SCHEMA || schema == DataSchema.SHORT_SCHEMA || schema == DataSchema.INTEGER_SCHEMA || schema == DataSchema.LONG_SCHEMA)
-            target.put(TYPE_NAME, new DataString(INTEGER_TYPE));
-        if (schema == DataSchema.FLOAT_SCHEMA || schema == DataSchema.DOUBLE_SCHEMA)
-            target.put(TYPE_NAME, new DataString(NUMBER_TYPE));
-        if (schema == DataSchema.STRING_SCHEMA) {
-            if (constant && defaultValue != null && defaultValue.value() != null) {
-                var enumList = new DataList();
-                enumList.add(new DataString(defaultValue.value().toString()));
-                target.put(ENUM_NAME, enumList);
-            } else {
-                target.put(TYPE_NAME, new DataString(STRING_TYPE));
-            }
-        }
-        if (schema instanceof EnumSchema enumSchema) {
-            var enumList = new DataList();
-            enumSchema.symbols().forEach(symbol -> enumList.add(new DataString(symbol.name())));
-            target.put(ENUM_NAME, enumList);
-        }
-        if (schema instanceof ListSchema listSchema) {
-            target.put(TYPE_NAME, new DataString(ARRAY_TYPE));
-            final var subStruct = new DataStruct();
-            convertType(listSchema.valueSchema(), false, null, subStruct, definitions);
-            if (subStruct.size() > 0) {
-                // only add if the list values exist
-                target.put(ITEMS_NAME, subStruct);
-            }
-        }
-        if (schema instanceof MapSchema mapSchema) {
-            target.put(TYPE_NAME, new DataString(OBJECT_TYPE));
-            if (ANY_SCHEMA.equals(mapSchema.valueSchema())) {
-                target.put(ADDITIONAL_PROPERTIES, new DataBoolean(true));
-            } else {
-                final var additionalPatternSubStruct = new DataStruct();
-                target.put(ADDITIONAL_PROPERTIES, additionalPatternSubStruct);
-                convertType(mapSchema.valueSchema(), false, null, additionalPatternSubStruct, definitions);
-            }
-        }
-        if (schema instanceof StructSchema structSchema) {
-            final var name = structSchema.name();
-            definitions.put(name, fromDataSchema(structSchema, definitions));
-            target.put(TYPE_NAME, new DataString(OBJECT_TYPE));
-            target.put(REF_NAME, new DataString("#/" + DEFINITIONS_NAME + "/" + name));
-        }
-        if (schema instanceof UnionSchema unionSchema) {
-            // Convert to an array of value types
-            final var memberSchemas = new DataList();
-            for (var memberSchema : unionSchema.memberSchemas()) {
-                final var typeStruct = new DataStruct();
-                convertType(memberSchema.schema(), false, null, typeStruct, definitions);
-                memberSchemas.add(typeStruct);
-            }
-            target.put(ANY_OF_NAME, memberSchemas);
-        }
-    }
-}
->>>>>>> a824e280
+}