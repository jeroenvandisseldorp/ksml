--- conflicted
+++ resolved
@@ -64,10 +64,7 @@
         this.serdeGenerator = serdeGenerator;
         this.streamDefinitions = streamDefinitions;
         this.functionDefinitions = functionDefinitions;
-<<<<<<< HEAD
-        streamDefinitions.forEach((name, def) -> streams.put(def.topic, def.addToBuilder(builder, serdeGenerator)));
-=======
-        streamDefinitions.forEach((name, def) -> streams.put(def.name, createStream(def)));
+        streamDefinitions.forEach((name, def) -> streams.put(def.name, def.addToBuilder(builder, serdeGenerator)));
     }
 
     private StreamWrapper createStream(BaseStreamDefinition definition) {
@@ -93,7 +90,6 @@
                     new StreamDataType(definition.valueType, valueSerde));
         }
         throw new KSMLApplyException("Unknown stream type: " + definition.getClass().getSimpleName());
->>>>>>> 341fa199
     }
 
     @Override
@@ -105,13 +101,8 @@
     public <T extends BaseStreamWrapper> T getStream(BaseStreamDefinition definition, Class<T> resultClass) {
         StreamWrapper result = streams.get(definition.name);
         if (result == null) {
-<<<<<<< HEAD
             result = definition.addToBuilder(builder, serdeGenerator);
-            streams.put(definition.topic, result);
-=======
-            result = createStream(definition);
             streams.put(definition.name, result);
->>>>>>> 341fa199
         }
         if (!resultClass.isInstance(result)) {
             throw new KSMLTopologyException("Stream is of incorrect type " + result.getClass().getSimpleName() + " where " + resultClass.getSimpleName() + " expected");
