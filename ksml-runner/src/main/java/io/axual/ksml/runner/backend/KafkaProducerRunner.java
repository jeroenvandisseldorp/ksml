package io.axual.ksml.runner.backend;

/*-
 * ========================LICENSE_START=================================
 * KSML Runner
 * %%
 * Copyright (C) 2021 - 2023 Axual B.V.
 * %%
 * Licensed under the Apache License, Version 2.0 (the "License");
 * you may not use this file except in compliance with the License.
 * You may obtain a copy of the License at
 *
 *      http://www.apache.org/licenses/LICENSE-2.0
 *
 * Unless required by applicable law or agreed to in writing, software
 * distributed under the License is distributed on an "AS IS" BASIS,
 * WITHOUT WARRANTIES OR CONDITIONS OF ANY KIND, either express or implied.
 * See the License for the specific language governing permissions and
 * limitations under the License.
 * =========================LICENSE_END==================================
 */

import io.axual.ksml.client.producer.ResolvingProducer;
import io.axual.ksml.client.resolving.ResolvingClientConfig;
import io.axual.ksml.generator.TopologyDefinition;
import io.axual.ksml.python.PythonContext;
import io.axual.ksml.python.PythonContextConfig;
import io.axual.ksml.python.PythonFunction;
import io.axual.ksml.runner.exception.RunnerException;
import io.axual.ksml.runner.producer.ExecutableProducer;
import io.axual.ksml.runner.producer.IntervalSchedule;
import lombok.Builder;
import lombok.extern.slf4j.Slf4j;
import org.apache.kafka.clients.producer.Producer;
import org.apache.kafka.common.serialization.ByteArraySerializer;

import java.util.HashMap;
import java.util.Map;
import java.util.concurrent.atomic.AtomicBoolean;
import java.util.function.Function;

import static org.apache.kafka.clients.producer.ProducerConfig.KEY_SERIALIZER_CLASS_CONFIG;
import static org.apache.kafka.clients.producer.ProducerConfig.VALUE_SERIALIZER_CLASS_CONFIG;

@Slf4j
public class KafkaProducerRunner implements Runner {
<<<<<<< HEAD
=======
    private static final String UNDEFINED = "undefined";
>>>>>>> 12fba500
    private final IntervalSchedule scheduler = new IntervalSchedule();
    private final AtomicBoolean hasFailed = new AtomicBoolean(false);
    private final AtomicBoolean stopRunning = new AtomicBoolean(false);
    private final Config config;
    private final Function<Map<String, Object>, Producer<byte[], byte[]>> producerFactory;
    private State currentState;

    @Builder
    public record Config(
            Map<String, TopologyDefinition> definitions,
            Map<String, String> kafkaConfig,
            PythonContextConfig pythonContextConfig) {
        public Config(final Map<String, TopologyDefinition> definitions,
                      final Map<String, String> kafkaConfig,
                      final PythonContextConfig pythonContextConfig) {
            var processedKafkaConfig = new HashMap<>(kafkaConfig);
            this.definitions = definitions;
            // Check if a resolving client is required
            if (ResolvingClientConfig.configRequiresResolving(processedKafkaConfig)) {
                log.info("Using resolving clients for producer processing");
                // Replace the deprecated configuration keys with the current ones
                ResolvingClientConfig.replaceDeprecatedConfigKeys(processedKafkaConfig);
            }
            this.kafkaConfig = processedKafkaConfig;
            this.pythonContextConfig = pythonContextConfig;
        }
    }

    public KafkaProducerRunner(Config config) {
        this.config = config;
        currentState = State.CREATED;
        this.producerFactory = ResolvingProducer::new;
    }

    // Package private to allow tests to inject configs
    KafkaProducerRunner(Config config, Function<Map<String, Object>, Producer<byte[], byte[]>> producerFactory) {
        this.config = config;
        currentState = State.CREATED;
        this.producerFactory = producerFactory;
    }

    private synchronized void setState(State newState) {
        if (currentState.isValidNextState(newState)) {
            currentState = newState;
        } else {
            log.warn("Illegal Producer State transition. Current state is {}. Invalid next state {}", currentState, newState);
        }
    }

    public void run() {
        log.info("Registering Kafka producer(s)");
        setState(State.STARTING);

        try {
            config.definitions.forEach((defName, definition) -> {
                // Log the start of the producer
<<<<<<< HEAD
                log.info("Starting producer: name={}, version={}, namespace={}", definition.name(), definition.version(), definition.namespace());
=======
                log.info("Starting producer definition: name={}, version={}, namespace={}",
                        definition.name() != null ? definition.name() : UNDEFINED,
                        definition.version() != null ? definition.version() : UNDEFINED,
                        definition.namespace() != null ? definition.namespace() : UNDEFINED);
>>>>>>> 12fba500
                // Set up the Python context for this definition
                final var context = new PythonContext(config.pythonContextConfig());
                // Pre-register all functions in the Python context
                definition.functions().forEach((name, function) -> PythonFunction.forFunction(context, definition.namespace(), name, function));
                // Schedule all defined producers
                definition.producers().forEach((name, producer) -> {
                    var ep = ExecutableProducer.forProducer(context, definition.namespace(), name, producer, config.kafkaConfig);
                    scheduler.schedule(ep);
                    log.info("Scheduled producer: {} {}", name, producer.interval() == null ? "once" : producer.interval().toMillis() + "ms");
                });
            });
        } catch (Exception e) {
            setState(State.FAILED);
            throw new RunnerException("Error while registering functions and producers", e);
        }

        try (final Producer<byte[], byte[]> producer = producerFactory.apply(getProducerConfigs())) {
            setState(State.STARTED);
            log.info("Starting Kafka producer(s)");
            while (!stopRunning.get() && !hasFailed.get() && scheduler.hasScheduledItems()) {
                var scheduledGenerator = scheduler.getScheduledItem();
                if (scheduledGenerator != null) {
                    scheduledGenerator.producer().produceMessages(producer);
                    if (scheduledGenerator.producer().shouldReschedule()) {
                        final var interval = scheduledGenerator.producer().interval() != null
                                ? scheduledGenerator.producer().interval().toMillis()
                                : 0L;
                        final long nextTime = scheduledGenerator.startTime() + interval;
                        scheduler.schedule(scheduledGenerator.producer(), nextTime);
                    }
                }
            }
        } catch (Exception e) {
            setState(State.FAILED);
            throw new RunnerException("Unhandled producer exception", e);
        }
        setState(State.STOPPED);
        log.info("Producer(s) stopped");
    }

    private Map<String, Object> getProducerConfigs() {
        final var result = new HashMap<String, Object>(config.kafkaConfig);
        result.put(KEY_SERIALIZER_CLASS_CONFIG, ByteArraySerializer.class);
        result.put(VALUE_SERIALIZER_CLASS_CONFIG, ByteArraySerializer.class);
        return result;
    }

    @Override
    public synchronized State getState() {
        return currentState;
    }

    @Override
    public void stop() {
        setState(State.STOPPING);
        stopRunning.set(true);
    }
}<|MERGE_RESOLUTION|>--- conflicted
+++ resolved
@@ -44,10 +44,7 @@
 
 @Slf4j
 public class KafkaProducerRunner implements Runner {
-<<<<<<< HEAD
-=======
     private static final String UNDEFINED = "undefined";
->>>>>>> 12fba500
     private final IntervalSchedule scheduler = new IntervalSchedule();
     private final AtomicBoolean hasFailed = new AtomicBoolean(false);
     private final AtomicBoolean stopRunning = new AtomicBoolean(false);
@@ -104,14 +101,10 @@
         try {
             config.definitions.forEach((defName, definition) -> {
                 // Log the start of the producer
-<<<<<<< HEAD
-                log.info("Starting producer: name={}, version={}, namespace={}", definition.name(), definition.version(), definition.namespace());
-=======
                 log.info("Starting producer definition: name={}, version={}, namespace={}",
                         definition.name() != null ? definition.name() : UNDEFINED,
                         definition.version() != null ? definition.version() : UNDEFINED,
                         definition.namespace() != null ? definition.namespace() : UNDEFINED);
->>>>>>> 12fba500
                 // Set up the Python context for this definition
                 final var context = new PythonContext(config.pythonContextConfig());
                 // Pre-register all functions in the Python context
